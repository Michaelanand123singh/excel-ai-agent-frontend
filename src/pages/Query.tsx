--- conflicted
+++ resolved
@@ -1,4 +1,3 @@
-<<<<<<< HEAD
 import { useEffect, useState, useCallback, useRef } from 'react'
 import { Card, CardContent, CardHeader } from '../components/ui/Card'
 import { Button } from '../components/ui/Button'
@@ -10,24 +9,6 @@
 import { useSearchParams } from 'react-router-dom'
 import { useToast } from '../hooks/useToast'
 // removed auto-search debounce
-=======
-import { useEffect, useState, useCallback, useMemo } from "react";
-import { Card, CardContent, CardHeader } from "../components/ui/Card";
-import { Button } from "../components/ui/Button";
-import { Input } from "../components/ui/Input";
-import { Spinner } from "../components/ui/Spinner";
-import { SearchResults } from "../components/SearchResults";
-import { QueryResults } from "../components/QueryResults";
-import {
-  queryDataset,
-  searchPartNumber,
-  searchPartNumberBulk,
-  searchPartNumberBulkUpload,
-  testSearchEndpoint,
-} from "../lib/api";
-import { useSearchParams } from "react-router-dom";
-import { useToast } from "../hooks/useToast";
->>>>>>> 2870e5cc
 
 export default function QueryPage() {
   type Company = {
@@ -52,26 +33,18 @@
     latency_ms?: number;
     cached?: boolean;
     price_summary?: {
-      min_price: number;
-      max_price: number;
-      total_quantity: number;
-      avg_price?: number;
-    };
-    page?: number;
-    page_size?: number;
-    total_pages?: number;
-    search_mode?: string;
-    match_type?: string;
-    error?: string;
-  };
-  interface QueryResult {
-    answer?: string;
-    sql?: {
-      query?: string;
-    };
-    [key: string]: unknown; // fallback for other properties
+      min_price: number
+      max_price: number
+      total_quantity: number
+      avg_price?: number
+    }
+    page?: number
+    page_size?: number
+    total_pages?: number
+    search_mode?: string
+    match_type?: string
+    error?: string
   }
-<<<<<<< HEAD
   const [fileId, setFileId] = useState<number>(0)
   const [q, setQ] = useState('count rows')
   const [res, setRes] = useState<Record<string, unknown>>()
@@ -161,69 +134,7 @@
     const id = parseInt(params.get('fileId') || '0')
     if (id) setFileId(id)
   },[params])
-=======
-
-  const [res, setRes] = useState<QueryResult | null>(null);
->>>>>>> 2870e5cc
-
-  // --- State ---
-  const [fileId, setFileId] = useState<number>(0);
-  const [q, setQ] = useState("count rows");
-  // const [res, setRes] = useState<Record<string, unknown>>();
-  const [bulkInput, setBulkInput] = useState("");
-  const [bulkResults, setBulkResults] = useState<Record<
-    string,
-    PartSearchResult
-  > | null>(null);
-  const [bulkUploading, setBulkUploading] = useState(false);
-  const [activeTab, setActiveTab] = useState<"query" | "part">("query");
-  const [loading, setLoading] = useState(false);
-  const [error, setError] = useState<string>();
-  const [debugInfo, setDebugInfo] = useState<string>("");
-  const [pageSize, setPageSize] = useState(50);
-  const [showAll, setShowAll] = useState(false);
-  const [searchMode, setSearchMode] = useState<"exact" | "fuzzy" | "hybrid">(
-    "hybrid"
-  );
-  const [selectedPart, setSelectedPart] = useState<string>("");
-  const [selectedPage, setSelectedPage] = useState(1);
-  const [partNumber, setPartNumber] = useState("");
-
-  const [params] = useSearchParams();
-  const { showToast } = useToast();
-
-  // --- Effects ---
-  useEffect(() => {
-    const id = parseInt(params.get("fileId") || "0");
-    if (id) setFileId(id);
-  }, [params]);
-
-  // --- Memoized values ---
-  const selectedSource = useMemo(
-    () => (selectedPart && bulkResults ? bulkResults[selectedPart] : undefined),
-    [selectedPart, bulkResults]
-  );
-
-  const selectedPaged = useMemo(() => {
-    if (!selectedSource) return undefined;
-    const companiesSrc = Array.isArray(selectedSource.companies)
-      ? selectedSource.companies
-      : [];
-    const total = selectedSource.total_matches || companiesSrc.length;
-    const size = showAll ? total : pageSize;
-    const start = showAll ? 0 : (selectedPage - 1) * pageSize;
-    const end = showAll ? total : start + size;
-    const slice = companiesSrc.slice(start, end);
-    return {
-      ...selectedSource,
-      companies: slice,
-      page: selectedPage,
-      page_size: size,
-      total_pages: showAll ? 1 : Math.max(1, Math.ceil(total / pageSize)),
-    } as PartSearchResult;
-  }, [selectedSource, selectedPart, selectedPage, pageSize, showAll]);
-
-  // --- Handlers ---
+
   const ask = useCallback(async () => {
     if (!fileId) return setError("Please enter a file ID");
     setLoading(true);
@@ -553,7 +464,6 @@
                         <Button onClick={runBulkTextSearch} disabled={loading}>
                           {loading ? <Spinner size={16} /> : "Run Search"}
                         </Button>
-<<<<<<< HEAD
                         <Button 
                           variant="secondary" 
                           onClick={() => fileInputRef.current?.click()}
@@ -595,19 +505,6 @@
                             Supports .xlsx, .xls, and .csv files
                           </p>
                         </div>
-=======
-                        <label className="inline-flex items-center gap-2 cursor-pointer">
-                          <input
-                            type="file"
-                            accept=".csv, application/vnd.openxmlformats-officedocument.spreadsheetml.sheet, application/vnd.ms-excel"
-                            onChange={(e) =>
-                              e.target.files?.[0] &&
-                              runBulkUpload(e.target.files[0])
-                            }
-                            disabled={bulkUploading}
-                          />
-                        </label>
->>>>>>> 2870e5cc
                       </div>
                     </div>
                   </div>
@@ -616,15 +513,9 @@
               {/* --- Bulk Results --- */}
               {bulkResults && (
                 <Card>
-<<<<<<< HEAD
                   <CardHeader 
                     title="Bulk Results" 
                     description={`Grouped by part number - ${Object.keys(bulkResults).length} parts searched`}
-=======
-                  <CardHeader
-                    title="Bulk Results"
-                    description="Grouped by part number"
->>>>>>> 2870e5cc
                   />
                   <CardContent>
                     <div className="mb-4 flex justify-between items-center">
